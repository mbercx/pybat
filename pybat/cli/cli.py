# coding: utf8
# Copyright (c) Marnik Bercx, University of Antwerp
# Distributed under the terms of the MIT License

import os

import click

from pybat.core import Cathode, LiRichCathode

"""
Command line interface for the pybat package.

"""

__author__ = "Marnik Bercx"
__copyright__ = "Copyright 2018, Marnik Bercx, University of Antwerp"
__version__ = "pre-alpha"
__maintainer__ = "Marnik Bercx"
__email__ = "marnik.bercx@uantwerpen.be"
__date__ = "Mar 2019"

# This is used to make '-h' a shorter way to access the CLI help
CONTEXT_SETTINGS = dict(help_option_names=["-h", "--help"])

# region * Help strings for options
# Because several options have the same help string, it's easier to gather those here,
# so that in case we adjust them it only has to be done once.

DISTANCE_HELP = "Distance between the oxygen pairs for the intialization of the dimer " \
                "structure. If not specified, the user will be requested to specify " \
                "the value when running the script."

IN_CUSTODIAN_HELP = "Run the calculations in a Custodian for automatic error handling."

IS_METAL_HELP = "Flag to indicate that the structure is metallic. This will make the " \
                "algorithm choose Methfessel-Paxton smearing of 0.2 eV."

FUNCTIONAL_HELP = "Option for configuring the functional used in the calculation. User " \
                  "must provide the functional information in the form of a single " \
                  "string, starting with the string that determines the functional, " \
                  "then with string/float pairs for specifying further settings. " \
                  "Defaults to 'pbe'. \nExamples:\n" \
                  "* 'pbeu Mn\xa03.9 V 3.1' ~ PBE+U Dudarev approach) with effective U " \
                  "equal to 3.9 for Mn and 3.1 for V.\n" \
                  "* 'scan' ~ SCAN\n" \
                  "* 'hse' ~ HSE06\n" \
                  "*\xa0'hse\xa0hfscreen\xa00.3'\xa0~\xa0HSE03\n"

MIGRATION_INDICES_HELP = "Starting and final indices of a migration. Provided with two " \
                         "integers when using the option, i.e. -I 4 12."

NUMBER_NODES_HELP = "Number of nodes that should be used for the calculations. Is " \
                    "required to add the proper `_category` to the Firework generated, " \
                    "so it is picked up by the right Fireworker."

WRITE_CIF_HELP = "Flag that indicates that the structure(s) should also be written as " \
                 "a .cif file."


# endregion

@click.group(context_settings=CONTEXT_SETTINGS)
def main():
    """
    CLI tools for performing calculations for studying batteries.
    """
    pass


# TODO Add checks for U-value input

# region * Config


@main.group(context_settings=CONTEXT_SETTINGS)
def config():
    """
    Configure the workflows server and script.

    """
    pass


@config.command(context_settings=CONTEXT_SETTINGS)
@click.option("-l", "--launchpad_file", default="")
def lpad(launchpad_file):
    """
    Configure the workflows server.

    """
    if launchpad_file == "":
        launchpad_file = None
    from pybat.cli.commands.config import lpad
    lpad(launchpad_file=launchpad_file)


@config.command(context_settings=CONTEXT_SETTINGS)
@click.option("-s", "--script_path", default="")
def script(script_path):
    """
    Configure the workflow script.

    """
    if script_path == "":
        script_path = None
    from pybat.cli.commands.config import script
    script(script_path=script_path)


@config.command(context_settings=CONTEXT_SETTINGS)
def test():
    from pybat.cli.commands.config import test

    test()


# endregion

# region * Define


@main.group(context_settings=CONTEXT_SETTINGS)
def define():
    """
    Define a structural change.

    """
    pass


@define.command(context_settings=CONTEXT_SETTINGS)
@click.argument("structure_file", nargs=1)
@click.option("--migration_indices", "-I", default=(0, 0),
              help=MIGRATION_INDICES_HELP)
@click.option("--write_cif", "-w", is_flag=True,
              help=WRITE_CIF_HELP)
def migration(structure_file, migration_indices, write_cif):
    """
    Define a migration of an ion in a structure.

    """
    from pybat.cli.commands.define import define_migration

    cat = Cathode.from_file(structure_file)

    define_migration(structure=cat,
                     migration_indices=migration_indices,
                     write_cif=write_cif)


@define.command(context_settings=CONTEXT_SETTINGS)
@click.argument("structure_file", nargs=1)
@click.option("--dimer_indices", "-i", default=(0, 0))
@click.option("--distance", "-d", default=float(0))
@click.option("--remove_cations", "-r", is_flag=True)
@click.option("--write_cif", "-w", is_flag=True,
              help=WRITE_CIF_HELP)
def dimer(structure_file, dimer_indices, distance, remove_cations, write_cif):
    """
    Define the formation of a dimer in a structure.

    """
    from pybat.cli.commands.define import define_dimer

    cat = LiRichCathode.from_file(structure_file)

    define_dimer(structure=cat,
                 dimer_indices=dimer_indices,
                 distance=distance,
                 remove_cations=remove_cations,
                 write_cif=write_cif)


# endregion

# region * Get


@main.group(context_settings=CONTEXT_SETTINGS)
def get():
    """
    Obtain data from output files.

    """
    pass


@get.command(context_settings=CONTEXT_SETTINGS)
@click.option("--directory", "-d", default=".")
@click.option("--write_cif", "-w", is_flag=True,
              help=WRITE_CIF_HELP)
def structure(directory, write_cif):
    """
    Obtain the structure with its magnetic configuration.

    """
    from pybat.cli.commands.get import get_structure

    get_structure(directory=directory,
                  write_cif=write_cif)


@get.command(context_settings=CONTEXT_SETTINGS)
@click.option("--directory", "-d", default=".",
              help="The directory which contains the required data for the "
                   "final cathode JSON file input. This includes initial_cathode.json "
                   "and the output of a VASP calculation, i.e. the CONTCAR and OUTCAR "
                   "files. ")
@click.option("--to_current_dir", "-c", is_flag=True,
              help="Flag to indicate that the final cathode file should be "
                   "witten to the current directory instead of the directory "
                   "which contains the data.")
@click.option("--ignore_magmom", "-i", is_flag=True,
              help="Flag that indicates that the final magnetic moments should be "
                   "ignored, i.e. that the magnetic moments should be kept as the ones "
                   "in initial_cathode.json.")
@click.option("--write_cif", "-w", is_flag=True,
              help=WRITE_CIF_HELP)
def cathode(directory, to_current_dir, ignore_magmom, write_cif):
    """
    Obtain the Cathode with its magnetic configuration and vacancies.

    """
    from pybat.cli.commands.get import get_cathode

    get_cathode(directory=directory,
                to_current_dir=to_current_dir,
                ignore_magmom=ignore_magmom,
                write_cif=write_cif)


@get.command(context_settings=CONTEXT_SETTINGS)
@click.option("--directory", "-d", default=".")
@click.option("--method", "-M", default="pymatgen")
def barrier(directory, method):
    """
    Combine the images of a NEB calculation to show the transition.
    """
    from pybat.cli.commands.get import get_barrier

    get_barrier(directory=directory,
                method=method)


@get.command(context_settings=CONTEXT_SETTINGS)
def voltage():
    """
    Calculate the voltage for a battery cathode versus a Li anode.
    """
    pass
    # TODO


@get.command(context_settings=CONTEXT_SETTINGS)
@click.option("--directory", "-d", default=".")
def endiff(directory):
    """
    Calculate the energy difference for a transition.
    """
    from pybat.cli.commands.get import get_endiff

    get_endiff(directory)


# endregion

# region * Setup


@main.group(context_settings=CONTEXT_SETTINGS)
def setup():
    """
    Set up calculations.
    """
    pass


@setup.command(context_settings=CONTEXT_SETTINGS)
@click.option("--functional", "-f", default="pbe",
              help="Option for configuring the functional used in the calculation. "
                   "User must provide the functional information in the form of a "
                   "single string, starting with the string that determines the "
                   "functional, then with string/float pairs for specifying further "
                   "settings. Defaults to 'pbe'. Examples:\n"
                   "* 'pbeu Mn\xa03.9 V 3.1' ~ PBE+U (Dudarev approach) with effective "
                   "U equal to 3.9 for Mn and 3.1 for V.\n"
                   "* 'hse' ~ HSE06\n"
                   "*\xa0'hse\xa0hfscreen\xa00.3'\xa0~\xa0HSE03\n"
              )
@click.argument("structure_file", nargs=1)
@click.option("--calculation_dir", "-d", default="",
              help="The directory in which to set up the calculation. "
                   "Default is FUNCTIONAL_relax.")
@click.option("--write_chgcar", "-C", is_flag=True)
def scf(structure_file, functional, calculation_dir, write_chgcar):
    """
    Set up a geometry optimization for a structure.
    """
    from pybat.cli.commands.setup import scf

    cat = Cathode.from_file(structure_file)

    scf(structure=cat,
        functional=string_to_functional(functional),
        calculation_dir=calculation_dir,
        write_chgcar=write_chgcar)


@setup.command(context_settings=CONTEXT_SETTINGS)
@click.argument("structure_file", nargs=1)
@click.option("--functional", "-f", default="pbe",
              help="Option for configuring the functional used in the calculation. "
                   "User must provide the functional information in the form of a "
                   "single string, starting with the string that determines the "
                   "functional, then with string/float pairs for specifying further "
                   "settings. Defaults to 'pbe'. Examples:\n"
                   "* 'pbeu Mn\xa03.9 V 3.1' ~ PBE+U (Dudarev approach) with effective "
                   "U equal to 3.9 for Mn and 3.1 for V.\n"
                   "* 'hse' ~ HSE06\n"
                   "*\xa0'hse\xa0hfscreen\xa00.3'\xa0~\xa0HSE03\n"
              )
@click.option("--calculation_dir", "-d", default="",
              help="The directory in which to set up the calculation. "
                   "Default is FUNCTIONAL_relax.")
@click.option("--is_metal", "-m", is_flag=True,
              help="Flag to indicate that the structure is metallic. This "
                   "will make the algorithm choose Methfessel-Paxton "
                   "smearing of 0.2 eV.")
def relax(structure_file, functional, calculation_dir, is_metal):
    """
    Set up a geometry optimization for a structure.
    """
    from pybat.cli.commands.setup import relax

    cat = Cathode.from_file(structure_file)

    relax(structure=cat,
          functional=string_to_functional(functional),
          calculation_dir=calculation_dir,
          is_metal=is_metal)


@setup.command(context_settings=CONTEXT_SETTINGS)
@click.option("--directory", "-d", default=".",
              help="Directory in which to set up the calculations for the "
                   "first step in the transition path determination. Note "
                   "that this directory has to contain the structure files "
                   "for the initial and final state. ")
@click.option("--functional", "-f", default="pbe",
              help="Option for configuring the functional used in the calculation. "
                   "User must provide the functional information in the form of a "
                   "single string, starting with the string that determines the "
                   "functional, then with string/float pairs for specifying further "
                   "settings. Defaults to 'pbe'. Examples:\n"
                   "* 'pbeu Mn\xa03.9 V 3.1' ~ PBE+U (Dudarev approach) with effective "
                   "U equal to 3.9 for Mn and 3.1 for V.\n"
                   "* 'hse' ~ HSE06\n"
                   "*\xa0'hse\xa0hfscreen\xa00.3'\xa0~\xa0HSE03\n"
              )
@click.option("--is_metal", "-m", is_flag=True,
              help="Flag to indicate that the structure is metallic. This "
                   "will make the algorithm choose Methfessel-Paxton "
                   "smearing of 0.2 eV.")
@click.option("--is_migration", "-M", is_flag=True,
              help="Flag to designate the transition as a migration. "
                   "Activating this flag means that a static calculation will "
                   "be set up to determine the charge density of the host "
                   "structure, i.e. without the migrating ion. This charge "
                   "density can then be used to find a good initial guess "
                   "for the migration pathway.")
@click.option("--optimize_initial", "-O", is_flag=True,
              help="Flag to indicate that the initial structure should also be "
                   "optimized.")
def transition(directory, functional, is_metal, is_migration, optimize_initial):
    """
    Set up a the geometry optimizations for the initial and final state of a
    transition.
    """
    from pybat.cli.commands.setup import transition

    transition(directory=directory,
               functional=string_to_functional(functional),
               is_metal=is_metal,
               is_migration=is_migration,
               optimize_initial=optimize_initial)


@setup.command(context_settings=CONTEXT_SETTINGS)
@click.option("--directory", "-d", default=".",
              help="Directory in which to set up the calculations for the "
                   "first step in the transition path determination. Note "
                   "that this directory has to contain the structure files "
                   "for the initial and final state.")
@click.option("--functional", "-f", default="pbe",
              help="Option for configuring the functional used in the calculation. "
                   "User must provide the functional information in the form of a "
                   "single string, starting with the string that determines the "
                   "functional, then with string/float pairs for specifying further "
                   "settings. Defaults to 'pbe'. Examples:\n"
                   "* 'pbeu Mn\xa03.9 V 3.1' ~ PBE+U (Dudarev approach) with effective "
                   "U equal to 3.9 for Mn and 3.1 for V.\n"
                   "* 'hse' ~ HSE06\n"
                   "*\xa0'hse\xa0hfscreen\xa00.3'\xa0~\xa0HSE03\n"
              )
@click.option("--nimages", "-N", default=7,
              help="Number of images. Defaults to 7.")
@click.option("--is_metal", "-m", is_flag=True,
              help="Flag to indicate that the structure is metallic. This "
                   "will make the algorithm choose Methfessel-Paxton "
                   "smearing of 0.2 eV.")
@click.option("--is_migration", "-M", is_flag=True,
              help="Flag to designate the transition as a migration. "
                   "Activating this flag means that a static calculation will "
                   "be set up to determine the charge density of the host "
                   "structure, i.e. without the migrating ion. This charge "
                   "density can then be used to find a good initial guess "
                   "for the migration pathway.")
def neb(directory, functional, nimages, is_metal, is_migration):
    """
    Set up the Nudged Elastic Band calculation based on the output in the
    initial and final directory.

    Returns:

    """
    from pybat.cli.commands.setup import neb

    neb(directory=directory,
        functional=string_to_functional(functional),
        nimages=nimages,
        is_metal=is_metal,
        is_migration=is_migration)


# endregion

# region * Utility


@main.group(context_settings=CONTEXT_SETTINGS)
def util():
    """
    Utility command for the pybat package.

    """
    pass


@util.command(context_settings=CONTEXT_SETTINGS)
@click.option("--directory", "-d", default=".")
@click.option("--filename", "-f", default="neb_result.cif")
def showpath(directory, filename):
    """
    Combine the images of a NEB calculation to show the transition.

    """
    from pybat.cli.commands.util import show_path

    show_path(directory=directory,
              filename=filename)


@util.command(context_settings=CONTEXT_SETTINGS)
@click.argument("structure_file", nargs=1)
@click.option("--file_format", "-F", default="json")
def conv(structure_file, file_format):
    """
    Convert a structure into the conventional unit cell.

    """
    from pybat.cli.commands.util import conventional_structure

    conventional_structure(structure_file=structure_file,
                           fmt=file_format)


@util.command(context_settings=CONTEXT_SETTINGS)
@click.argument("vasprun_file", nargs=1)
def data(vasprun_file):
    """
    Compress the data of the vasprun.xml file to a JSON file.

    """
    from pybat.cli.commands.util import data

    data(vasprun_file=vasprun_file)


@util.command(context_settings=CONTEXT_SETTINGS)
@click.argument("structure_file", nargs=1)
@click.option("--file_format", "-F", default="json")
def prim(structure_file, file_format):
    """
    Convert a structure into the primitive unit cell.

    """
    from pybat.cli.commands.util import primitive_structure

    primitive_structure(structure_file=structure_file,
                        fmt=file_format)


@util.command(context_settings=CONTEXT_SETTINGS)
@click.argument("cell", nargs=1)
@click.argument("structure_file", nargs=1)
@click.option("--file_format", "-F", default="json")
def supercell(cell, structure_file, file_format):
    """
    Convert a structure to a supercell.

    """
    from pybat.cli.commands.util import make_supercell

    make_supercell(structure_file=structure_file,
                   supercell=cell,
                   fmt=file_format)


@util.command(context_settings=CONTEXT_SETTINGS)
@click.argument("structure_file", nargs=1)
def print(structure_file):
    """
    Print the cathode details to the screen.

    """
    from pybat.cli.commands.util import print_structure

    print_structure(structure_file=structure_file)


# endregion

# region * Workflow

@main.group(context_settings=CONTEXT_SETTINGS)
def workflow():
    """
    Scripts for setting up workflows and submitting them to the server.
    """
    pass


@workflow.command(context_settings=CONTEXT_SETTINGS)
@click.argument("structure_file", nargs=1)
@click.option("--functional", "-f", default="pbe",
              help=FUNCTIONAL_HELP
              )
@click.option("--directory", "-d", default="",
              help="Directory in which the SCF calculation will be performed.")
@click.option("--write_chgcar", "-C", is_flag=True,
              help="Flag that indicates that the CHGCAR should be written, which "
                   "is not done by default to conserve space.")
@click.option("--in_custodian", "-c", is_flag=True,
              help=IN_CUSTODIAN_HELP)
@click.option("--number_nodes", "-n", default=0,
              help=NUMBER_NODES_HELP)
def scf(structure_file, functional, directory, write_chgcar, in_custodian, number_nodes):
    """
    Set up an SCF calculation workflow.
    """
    from pybat.workflow.workflows import get_wf_static

    # Process the input options
    if number_nodes == 0:
        number_nodes = None
    functional = string_to_functional(functional)

    # Set up the calculation directory
    if directory == "":
        directory = os.path.join(os.getcwd(), functional[0])
        if functional[0] == "pbeu":
            directory += "_" + "".join(k + str(functional[1]["LDAUU"][k]) for k
                                       in functional[1]["LDAUU"].keys())
        directory += "_scf"
    else:
        directory = os.path.abspath(directory)

    cat = Cathode.from_file(structure_file)

    LAUNCHPAD.add_wf(
        get_wf_static(structure=cat,
                      functional=functional,
                      directory=directory,
                      write_chgcar=write_chgcar,
                      in_custodian=in_custodian,
                      number_nodes=number_nodes)
    )


@workflow.command(context_settings=CONTEXT_SETTINGS)
@click.argument("structure_file", nargs=1)
@click.option("--functional", "-f", default="pbe", help=FUNCTIONAL_HELP)
@click.option("--directory", "-d", default="")
@click.option("--is_metal", "-m", is_flag=True, help=IS_METAL_HELP)
@click.option("--in_custodian", "-c", is_flag=True)
@click.option("--number_nodes", "-n", default=0, help=NUMBER_NODES_HELP)
def relax(structure_file, functional, directory, is_metal, in_custodian, number_nodes):
    """
    Set up a geometry optimization workflow.
    """
    from pybat.workflow.workflows import relax_workflow

    cat = Cathode.from_file(structure_file)

    relax_workflow(structure=cat,
                   functional=string_to_functional(functional),
                   directory=directory,
                   is_metal=is_metal,
                   in_custodian=in_custodian,
                   number_nodes=number_nodes)


@workflow.command(context_settings=CONTEXT_SETTINGS)
@click.argument("structure_file", nargs=1)
@click.option("--sub_sites", "-s", default="None",
              help="Indices of the sites that should be substituted to generate the "
                   "possible configurations. Can either be a List of integers or a "
                   "range()."
                   "\nExamples:\n"
                   "\"range(4)\"\n"
                   "\"[0, 2, 4]\"")
@click.option("--element_list", "-E", default="None",
              help="List of elements that should be placed on the substitution sites to "
                   "generate the configurations."
                   "\nExamples:\n"
                   "\"['Ni', 'Mn', 'Co']\"\n"
                   "\"['Li', 'Vac']\"")
@click.option("--sizes", "-S", default="None",
              help="Allowed unit cell sizes for the generation of configurations. Can "
                   "be either a List of numbers or a range(). \nExamples:\n"
                   "\"range(1, 7)\" \n"
                   "\"[1,2,5]\"")
@click.option("--conc_restrict", "-R", default="None",
              help="Dictionary of the allowed concentration ranges for each element. "
                   "Note that the concentration is defined versus the total amount of "
                   "atoms in the unit cell. \n Examples:\n \"{'Li':(0.2, 0.3)}\"\n "
                   "\"{'Ni':(0.1, 0.2), 'Mn':(0, 0.1)}\"")
@click.option("--max_conf", "-M", default=0,
              help="Maximum number of configurations to generate. Note that this "
                   "is on top of the number of already existing configurations in the "
                   "directory tree in case the existing configurations "
                   "are not included using the include_existing option.")
@click.option("--functional", "-f", default="pbe", help=FUNCTIONAL_HELP)
@click.option("--directory", "-d", default="",
              help="Directory in which to set up the configuration workflow.")
@click.option("--include_existing", "-X", is_flag=True,
<<<<<<< HEAD
              help="Ignore the existing configurations when generating new ones, "
                   "i.e. do not generate and calculate the energy for those "
                   "configurations again.")
=======
              help="Include the existing configurations in the directory tree for the "
                   "calculations. This means that the energy will also be calculated "
                   "for configuration.json files found in the directory tree.")
>>>>>>> 761e2562
@click.option("--in_custodian", "-c", is_flag=True, help=IN_CUSTODIAN_HELP)
@click.option("--number_nodes", "-n", default=0, help=NUMBER_NODES_HELP)
def configuration(structure_file, functional, sub_sites, element_list, sizes,
                  directory, include_existing, conc_restrict, max_conf, in_custodian,
                  number_nodes):
    """
    Set up a workflow for a set of configurations.

    Calculate the geometry and total energy of a set of configurations. The
    configurations can be specified using the various options. In case some required
    input is not specified during command execution, it will be requested from the user.

    """
    from pybat.workflow.workflows import configuration_workflow

    # Process the sizes format to one that can be used by the configuration workflow
    try:
        sub_sites = eval(sub_sites)
    except SyntaxError:
        sub_sites = [int(site) for site in sub_sites.split(" ")]
    try:
        element_list = eval(element_list)
    except SyntaxError:
        element_list = [el for el in element_list.split(" ")]
    try:
        sizes = [int(i) for i in sizes.strip("[]").split(",")]
    except ValueError:
        sizes = eval(sizes)
    try:
        conc_restrict = eval(conc_restrict)
    except TypeError:
        conc_restrict = None

    cat = Cathode.from_file(structure_file)

    configuration_workflow(structure=cat,
                           substitution_sites=sub_sites,
                           element_list=element_list,
                           sizes=sizes,
                           concentration_restrictions=conc_restrict,
                           max_configurations=max_conf,
                           functional=string_to_functional(functional),
                           directory=directory,
                           include_existing=include_existing,
                           in_custodian=in_custodian,
                           number_nodes=number_nodes)


@workflow.command(context_settings=CONTEXT_SETTINGS)
@click.argument("structure_file", nargs=1)
@click.option("--dimer_indices", "-i", default=(0, 0))
@click.option("--distance", "-d", default=float(0), help=DISTANCE_HELP)
@click.option("--functional", "-f", default="pbe", help=FUNCTIONAL_HELP)
@click.option("--is_metal", "-m", is_flag=True, help=IS_METAL_HELP)
@click.option("--in_custodian", "-c", is_flag=True, help=IN_CUSTODIAN_HELP)
@click.option("--number_nodes", "-n", default=0, help=NUMBER_NODES_HELP)
def dimer(structure_file, dimer_indices, distance, functional, is_metal,
          in_custodian, number_nodes):
    """
    Set up dimer calculation workflows.
    """
    from pybat.workflow.workflows import dimer_workflow

    cat = LiRichCathode.from_file(structure_file)

    dimer_workflow(structure=cat,
                   dimer_indices=dimer_indices,
                   distance=distance,
                   functional=string_to_functional(functional),
                   is_metal=is_metal,
                   in_custodian=in_custodian,
                   number_nodes=number_nodes)


@workflow.command(context_settings=CONTEXT_SETTINGS)
@click.argument("directory", nargs=1)
@click.option("--nimages", "-N", default=7, show_default=True,
              help="Number of images for the NEB calculation. Defaults to 7.")
@click.option("--functional", "-f", default="pbe",
              help=FUNCTIONAL_HELP)
@click.option("--is_metal", "-m", is_flag=True, help=IS_METAL_HELP)
@click.option("--is_migration", "-M", is_flag=True,
              help="Flag to designate the transition as a migration. "
                   "Activating this flag means that a static calculation will "
                   "be set up to determine the charge density of the host "
                   "structure, i.e. without the migrating ion. This charge "
                   "density can then be used to find a good initial guess "
                   "for the migration pathway.")
@click.option("--in_custodian", "-c", is_flag=True, help=IN_CUSTODIAN_HELP)
@click.option("--number_nodes", "-n", default=0, help=NUMBER_NODES_HELP)
def neb(directory, nimages, functional, is_metal, is_migration, in_custodian,
        number_nodes):
    """
    Set up dimer calculation workflows.
    """
    from pybat.workflow.workflows import neb_workflow

    neb_workflow(directory=directory,
                 nimages=nimages,
                 functional=string_to_functional(functional),
                 is_metal=is_metal,
                 is_migration=is_migration,
                 in_custodian=in_custodian,
                 number_nodes=number_nodes)


@workflow.command(context_settings=CONTEXT_SETTINGS)
@click.argument("structure_file", nargs=1)
@click.option("--distance", "-d", default=float(0), help=DISTANCE_HELP)
@click.option("--functional", "-f", default="pbe", help=FUNCTIONAL_HELP)
@click.option("--is_metal", "-m", is_flag=True, help=IS_METAL_HELP)
@click.option("--in_custodian", "-c", is_flag=True, help=IN_CUSTODIAN_HELP)
@click.option("--number_nodes", "-n", default=0, help=NUMBER_NODES_HELP)
def noneq_dimers(structure_file, distance, functional, is_metal, in_custodian,
                 number_nodes):
    """
    Set up dimer calculations for all nonequivalent dimers in a structure.
    """
    from pybat.workflow.workflows import noneq_dimers_workflow

    cat = LiRichCathode.from_file(structure_file)

    noneq_dimers_workflow(structure=cat,
                          distance=distance,
                          functional=string_to_functional(functional),
                          is_metal=is_metal,
                          in_custodian=in_custodian,
                          number_nodes=number_nodes)


@workflow.command(context_settings=CONTEXT_SETTINGS)
@click.argument("site_index", default=None)
@click.argument("structure_file", nargs=1)
@click.option("--distance", "-d", default=float(0), help=DISTANCE_HELP)
@click.option("--functional", "-f", default="pbe", help=FUNCTIONAL_HELP)
@click.option("--is_metal", "-m", is_flag=True, help=IS_METAL_HELP)
@click.option("--in_custodian", "-c", is_flag=True, help=IN_CUSTODIAN_HELP)
@click.option("--number_nodes", "-n", default=0, help=NUMBER_NODES_HELP)
def site_dimers(site_index, structure_file, distance, functional, is_metal, in_custodian,
                number_nodes):
    """
    Set up dimer calculations for all nonequivalent dimers in a structure.
    """
    from pybat.workflow.workflows import site_dimers_workflow

    cat = LiRichCathode.from_file(structure_file)

    site_dimers_workflow(structure=cat,
                         site_index=site_index,
                         distance=distance,
                         functional=string_to_functional(functional),
                         is_metal=is_metal,
                         in_custodian=in_custodian,
                         number_nodes=number_nodes)


# endregion

# region * Test

@main.group(context_settings=CONTEXT_SETTINGS)
def test():
    """
    Scripts or methods in the testing phase!
    """
    pass


# endregion


# region * Local scripts


def string_to_functional(dict_string):
    """
    Turn input string for function option into a (string, dictionary) representing
    the functional to be used in calculations.

    Args:
        dict_string: String that provides the string/float pairs, separated by a
            space.

    Returns:
        tuple: Tuple of (String that represents the functional, Dictionary of
            string/float pairs).

    """
    dict_pairs = dict_string.split(" ")

    functional = dict_pairs[0]
    functional_dict = dict(
        zip(dict_pairs[1::2], [float(number) for number in dict_pairs[2::2]])
    )

    # Turn functional string into dict
    if functional == "pbeu":
        pbeu_dict = dict()
        pbeu_dict["LDAUU"] = functional_dict
        return functional, pbeu_dict
    else:
        return functional, functional_dict

# endregion<|MERGE_RESOLUTION|>--- conflicted
+++ resolved
@@ -645,15 +645,9 @@
 @click.option("--directory", "-d", default="",
               help="Directory in which to set up the configuration workflow.")
 @click.option("--include_existing", "-X", is_flag=True,
-<<<<<<< HEAD
-              help="Ignore the existing configurations when generating new ones, "
-                   "i.e. do not generate and calculate the energy for those "
-                   "configurations again.")
-=======
               help="Include the existing configurations in the directory tree for the "
                    "calculations. This means that the energy will also be calculated "
                    "for configuration.json files found in the directory tree.")
->>>>>>> 761e2562
 @click.option("--in_custodian", "-c", is_flag=True, help=IN_CUSTODIAN_HELP)
 @click.option("--number_nodes", "-n", default=0, help=NUMBER_NODES_HELP)
 def configuration(structure_file, functional, sub_sites, element_list, sizes,
